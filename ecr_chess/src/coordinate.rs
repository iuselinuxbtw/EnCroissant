<<<<<<< HEAD
/// A [`Coordinate`] represents a square on the chess board.
#[derive(Debug, PartialEq, Copy, Clone)]
=======
use std::fmt::{self, Display};

/// A `Coordinate` represents a square on the chess board.
#[derive(Debug, PartialEq, PartialOrd, Copy, Clone)]
>>>>>>> 75b29203
pub struct Coordinate {
    y: u8,
    x: u8,
}

impl Coordinate {
    /// Returns a new instance of [`Coordinate`] with the supplied x and y coordinates set.
    pub fn new(x: u8, y: u8) -> Coordinate {
        Coordinate {
            x,
            y,
        }
    }

    /// Returns the x coordinate.
    pub fn get_x(&self) -> u8 {
        self.x
    }

    /// Returns the y coordinate.
    pub fn get_y(&self) -> u8 {
        self.y
    }

    /// Returns the x coordinate as a char.
    pub fn get_x_as_char(&self) -> char {
        match self.x {
            0 => 'a',
            1 => 'b',
            2 => 'c',
            3 => 'd',
            4 => 'e',
            5 => 'f',
            6 => 'g',
            7 => 'h',
            _ => ' ',
        }
    }
}

/// Converts the x coordinate represented as a [`char`] to a [`u8`] that represents the x coordinate
/// in the board. When the char cannot be mapped into an appropriate coordinate (e.g. the char is
/// `'z'`) it returns an invalid x coordinate (`8`).
pub fn char_to_x_coordinate(c: char) -> u8 {
    match c {
        'a' => 0,
        'b' => 1,
        'c' => 2,
        'd' => 3,
        'e' => 4,
        'f' => 5,
        'g' => 6,
        'h' => 7,
        _ => 8, // This should not happen
    }
}

impl From<(u8, u8)> for Coordinate {
    fn from(v: (u8, u8)) -> Self {
        Coordinate::new(v.0, v.1)
    }
}

impl Display for Coordinate {
    /// Formats the [`Coordinate`] using the format `xy`, where `x` is the lower-case char and `y`
    /// is the number.
    fn fmt(&self, f: &mut fmt::Formatter<'_>) -> fmt::Result {
        write!(f, "{}{}", self.get_x_as_char(), self.get_y() + 1)
    }
}

#[cfg(test)]
mod tests {
    use std::cmp::Ordering;

    use super::*;

    fn get_coordinate() -> Coordinate {
        Coordinate {
            x: 3,
            y: 4,
        }
    }

    #[test]
    fn test_coordinate_new() {
        assert_eq!(get_coordinate(), Coordinate::new(3, 4));
    }

    #[test]
    fn test_coordinate_get_x() {
        assert_eq!(3, get_coordinate().get_x());
    }

    #[test]
    fn test_coordinate_get_x_as_char() {
        assert_eq!('a', Coordinate::new(0, 0).get_x_as_char());
        assert_eq!('b', Coordinate::new(1, 0).get_x_as_char());
        assert_eq!('c', Coordinate::new(2, 0).get_x_as_char());
        assert_eq!('d', Coordinate::new(3, 0).get_x_as_char());
        assert_eq!('e', Coordinate::new(4, 0).get_x_as_char());
        assert_eq!('f', Coordinate::new(5, 0).get_x_as_char());
        assert_eq!('g', Coordinate::new(6, 0).get_x_as_char());
        assert_eq!('h', Coordinate::new(7, 0).get_x_as_char());
        assert_eq!(' ', Coordinate::new(8, 0).get_x_as_char());
        assert_eq!(' ', Coordinate::new(42, 0).get_x_as_char());
    }

    #[test]
    fn test_get_y() {
        assert_eq!(4, get_coordinate().get_y());
    }

    #[test]
    fn test_coordinate_from_tuple() {
        assert_eq!(Coordinate::from((3, 4)), Coordinate::new(3, 4));
    }

    #[test]
    fn test_char_to_x_coordinate() {
        assert_eq!(0, char_to_x_coordinate('a'));
        assert_eq!(1, char_to_x_coordinate('b'));
        assert_eq!(2, char_to_x_coordinate('c'));
        assert_eq!(3, char_to_x_coordinate('d'));
        assert_eq!(4, char_to_x_coordinate('e'));
        assert_eq!(5, char_to_x_coordinate('f'));
        assert_eq!(6, char_to_x_coordinate('g'));
        assert_eq!(7, char_to_x_coordinate('h'));
        assert_eq!(8, char_to_x_coordinate('i'));
        assert_eq!(8, char_to_x_coordinate('u'));
    }

    #[test]
    fn test_to_string() {
        assert_eq!("a1", Coordinate::new(0, 0).to_string());
        assert_eq!("e6", Coordinate::new(4, 5).to_string());
        assert_eq!("g7", Coordinate::new(6, 6).to_string());
        assert_eq!("h8", Coordinate::new(7, 7).to_string());
    }

    #[test]
    fn test_partial_cmp() {
        assert_eq!(Some(Ordering::Greater), Coordinate::new(7, 7).partial_cmp(&Coordinate::new(0, 0)));
        assert_eq!(Some(Ordering::Equal), Coordinate::new(4, 4).partial_cmp(&Coordinate::new(4, 4)));
        assert_eq!(Some(Ordering::Less), Coordinate::new(4, 3).partial_cmp(&Coordinate::new(4, 4)));
        assert_eq!(Some(Ordering::Less), Coordinate::new(3, 4).partial_cmp(&Coordinate::new(4, 4)));
        assert_eq!(Some(Ordering::Greater), Coordinate::new(5, 4).partial_cmp(&Coordinate::new(4, 4)));
        assert_eq!(Some(Ordering::Less), Coordinate::new(7, 1).partial_cmp(&Coordinate::new(1, 7)));
    }
}<|MERGE_RESOLUTION|>--- conflicted
+++ resolved
@@ -1,12 +1,7 @@
-<<<<<<< HEAD
-/// A [`Coordinate`] represents a square on the chess board.
-#[derive(Debug, PartialEq, Copy, Clone)]
-=======
 use std::fmt::{self, Display};
 
-/// A `Coordinate` represents a square on the chess board.
+/// A [`Coordinate`] represents a square on the chess board.
 #[derive(Debug, PartialEq, PartialOrd, Copy, Clone)]
->>>>>>> 75b29203
 pub struct Coordinate {
     y: u8,
     x: u8,
